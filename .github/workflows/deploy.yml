--- conflicted
+++ resolved
@@ -12,11 +12,7 @@
 jobs:
   create-release:
     runs-on: ubuntu-latest
-<<<<<<< HEAD
-    if: github.ref_name == 'main'
-=======
-    if: "!contains(github.event.head_commit.message, 'skip-ci: create-release')"
->>>>>>> a78e1a2c
+    if: "github.ref_name == 'main' && !contains(github.event.head_commit.message, 'skip-ci: create-release')"
     steps:
       - name: Checkout Git repository
         uses: actions/checkout@v3
@@ -42,9 +38,8 @@
           gh release create "v${version}" --title "v${version}" --target "${GITHUB_SHA}" -n "${release_notes}"
   deploy-mpr:
     runs-on: ubuntu-latest
-    if: github.ref_name == 'main'
     needs: [create-release]
-    if: "!failure() && !contains(github.event.head_commit.message, 'skip-ci: deploy-mpr')"
+    if: "!failure() && github.ref_name == 'main' && github.ref_name == 'main' && !contains(github.event.head_commit.message, 'skip-ci: deploy-mpr')"
     steps:
       - name: Checkout Git repository
         uses: actions/checkout@v3
@@ -140,12 +135,9 @@
         with:
           repository: flathub/com.hunterwittenborn.Celeste
           path: com.hunterwittenborn.Celeste
-<<<<<<< HEAD
           persist-credentials: false
           ref: ${{ github.ref_name == 'main' && 'master' || 'beta' }}
-=======
           token: "${{ env.GH_TOKEN }}"
->>>>>>> a78e1a2c
       - name: Setup makedeb APT repositories
         uses: makedeb/setup-makedeb@main
       - name: Update Flathub package
